--- conflicted
+++ resolved
@@ -23,55 +23,15 @@
         {"role": "user", "content": "Hello, how are you?"},
     ]
 
-<<<<<<< HEAD
-    mock_part = Mock()
-    mock_part.text = "I'm doing well, thank you for asking!"
-
-    mock_content = Mock()
-    mock_content.parts = [mock_part]
-
-    mock_candidate = Mock()
-    mock_candidate.content = mock_content
-
-    mock_response = Mock()
-    mock_response.candidates = [mock_candidate]
-=======
     mock_part = Mock(text="I'm doing well, thank you for asking!")
     mock_content = Mock(parts=[mock_part])
     mock_candidate = Mock(content=mock_content)
     mock_response = Mock(candidates=[mock_candidate])
->>>>>>> 7484eed4
 
     mock_gemini_client.models.generate_content.return_value = mock_response
 
     response = llm.generate_response(messages)
 
-<<<<<<< HEAD
-    # Check that the correct method was called
-    mock_gemini_client.models.generate_content.assert_called_once()
-    
-    # Get the actual call arguments
-    call_args = mock_gemini_client.models.generate_content.call_args
-    
-    # Verify the model parameter
-    assert call_args.kwargs["model"] == "gemini-2.0-flash-latest"
-    
-    # Verify the contents format - should be list of Content objects
-    contents = call_args.kwargs["contents"]
-    assert len(contents) == 1  # Only user message, system is in config
-    assert contents[0].role == "user"
-    assert contents[0].parts[0].text == "Hello, how are you?"
-    
-    # Verify the config
-    config_obj = call_args.kwargs["config"]
-    assert config_obj.temperature == 0.7
-    assert config_obj.max_output_tokens == 100
-    assert config_obj.top_p == 1.0
-    assert config_obj.system_instruction == "You are a helpful assistant."
-    assert config_obj.tools is None
-    
-    assert response == "I'm doing well, thank you for asking!"
-=======
     # Check the actual call - system instruction is now in config
     mock_gemini_client.models.generate_content.assert_called_once()
     call_args = mock_gemini_client.models.generate_content.call_args
@@ -79,7 +39,6 @@
     # Verify model and contents
     assert call_args.kwargs['model'] == "gemini-2.0-flash-latest"
     assert len(call_args.kwargs['contents']) == 1  # Only user message
->>>>>>> 7484eed4
 
     # Verify config has system instruction
     config_arg = call_args.kwargs['config']
@@ -89,6 +48,7 @@
     assert config_arg.top_p == 1.0
 
     assert response == "I'm doing well, thank you for asking!"
+
 
 def test_generate_response_with_tools(mock_gemini_client: Mock):
     config = BaseLlmConfig(model="gemini-1.5-flash-latest", temperature=0.7, max_tokens=100, top_p=1.0)
@@ -117,20 +77,8 @@
     
     mock_tool_call = Mock()
     mock_tool_call.name = "add_memory"
-    mock_tool_call.args = mock_args
+    mock_tool_call.args = {"data": "Today is a sunny day."}
 
-<<<<<<< HEAD
-    mock_part_text = Mock()
-    mock_part_text.text = "I've added the memory for you."
-    mock_part_text.function_call = None  # Ensure this part doesn't have function_call
-    
-    mock_part_function = Mock()
-    mock_part_function.function_call = mock_tool_call
-    mock_part_function.text = None
-
-    mock_content = Mock()
-    mock_content.parts = [mock_part_text, mock_part_function]
-=======
     # Create mock parts with both text and function_call
     mock_text_part = Mock()
     mock_text_part.text = "I've added the memory for you."
@@ -142,7 +90,6 @@
 
     mock_content = Mock()
     mock_content.parts = [mock_text_part, mock_func_part]
->>>>>>> 7484eed4
 
     mock_candidate = Mock()
     mock_candidate.content = mock_content
@@ -152,39 +99,6 @@
 
     response = llm.generate_response(messages, tools=tools)
 
-<<<<<<< HEAD
-    # Check that the correct method was called
-    mock_gemini_client.models.generate_content.assert_called_once()
-    
-    # Get the actual call arguments
-    call_args = mock_gemini_client.models.generate_content.call_args
-    
-    # Verify the model parameter
-    assert call_args.kwargs["model"] == "gemini-1.5-flash-latest"
-    
-    # Verify the contents format
-    contents = call_args.kwargs["contents"]
-    assert len(contents) == 1  # Only user message, system is in config
-    assert contents[0].role == "user"
-    assert contents[0].parts[0].text == "Add a new memory: Today is a sunny day."
-    
-    # Verify the config
-    config_obj = call_args.kwargs["config"]
-    assert config_obj.temperature == 0.7
-    assert config_obj.max_output_tokens == 100
-    assert config_obj.top_p == 1.0
-    assert config_obj.system_instruction == "You are a helpful assistant."
-    
-    # Verify tools are present
-    assert config_obj.tools is not None
-    assert len(config_obj.tools) == 1
-    assert len(config_obj.tools[0].function_declarations) == 1
-    assert config_obj.tools[0].function_declarations[0].name == "add_memory"
-    
-    # Verify tool config
-    assert config_obj.tool_config is not None
-    assert config_obj.tool_config.function_calling_config.mode == types.FunctionCallingConfigMode.AUTO
-=======
     # Check the actual call
     mock_gemini_client.models.generate_content.assert_called_once()
     call_args = mock_gemini_client.models.generate_content.call_args
@@ -201,7 +115,6 @@
     assert config_arg.top_p == 1.0
     assert len(config_arg.tools) == 1
     assert config_arg.tool_config.function_calling_config.mode == types.FunctionCallingConfigMode.AUTO
->>>>>>> 7484eed4
 
     assert response["content"] == "I've added the memory for you."
     assert len(response["tool_calls"]) == 1
